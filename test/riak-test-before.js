var assert = require('assert'),
  Riak = require('riak-node'),
  db = new Riak.Client({debug: true}),
  bucket = 'riak-js-test-bucket'
  
  sys = require('sys')

module.exports = {
  
    // the aim is to cover most of http://wiki.basho.com/display/RIAK/REST+API
    
    // db.getAll('users', {where: {city: "Paris", age: 23}})

    // 'it should return status 404': function() {      
    //   db.get(bucket, 'somesuperstrangedocument')(
    //     function() {
    //       throw new Error('callback shouldn\'t be called when expecting an errback!');
    //     },
    //     function(response, meta) {
    //       assert.equal(404, meta.statusCode)
    //     }
    //   )
    // },
    
    'it should assert document creation and deletion': function() {
      db.save(bucket, 'test', {a: 1}, {returnbody: true})(
        function(response, meta) {
          // should return content
          assert.ok(response)
          assert.notEqual(204, meta.statusCode)
    
          db.get(bucket, 'test')(
            function(response) {
              assert.deepEqual(response, {a: 1})
          
              db.remove(bucket, 'test')(
                function() {
                  db.head(bucket, 'test')(undefined, function(undefined, meta) {
                    assert.equal(404, meta.statusCode)
                  })
                }
              )
            }
          )
        }
      )
      
    },
    
    'it should update a document': function() {
      db.save(bucket, 'test2', {loaded: true, items: [1, 5, 8]})(
        function(response, meta) {
          assert.equal(response, "")
          assert.equal(204, meta.statusCode)
          
          db.get(bucket, 'test2')(
            function(response, meta) {
              assert.deepEqual(response, {loaded: true, items: [1, 5, 8]})
              
<<<<<<< HEAD
              db.save(bucket, 'test2', {items: [1, 5, 8, 9], other: {s: "a string"}}, {returnbody: true})(
                function(r,m) {
                  sys.puts("save status =>" + m.statusCode)
                  db.get(bucket, 'test2')(function(r, meta) {
                     sys.puts(sys.inspect(meta.statusCode))
                    assert.deepEqual(r, {items: [1, 5, 8, 9], other: {s: "a string"}})
                    // assert.ok(9 in response.items)
                  }
                )
              }
            )
          }
        )
      })
    },
    
    // 'it should return a 304 if etag matches': function() {
    //   db.get(bucket, 'test2')(
    //     function(response, meta) {
    //       assert.equal(meta.statusCode, 200)
    //       var etag = meta.headers['etag']
    //                 
    //       db.head(bucket, 'test2', {etag: etag})(
    //         function(response, meta) {
    //           assert.equal(meta.statusCode, 304)
    //         }
    //       )
    //     }
    //   )
    // }
=======
              db.save(bucket, 'test2', {items: [1, 5, 8, 9], other: {s: "a string"}})(
                function() {
                  db.get(bucket, 'test2')(function(response) {
                    assert.deepEqual(response, {items: [1, 5, 8, 9], other: {s: "a string"}})
                  }
                )
              }
            )
          }
        )
      })
    },
    
    'it should return a 304 if etag matches': function() {
      db.get(bucket, 'test')(
        function(response, meta) {
          assert.equal(meta.statusCode, 200)
          var etag = meta.headers['etag']
                    
          db.head(bucket, 'test', {etag: etag})(
            function(response, meta) {
              assert.equal(meta.statusCode, 304)
            }
          )
        }
      )
    },
    
    'it should assert links work': function() {
      db.save(bucket, 'link-test', '', { returnbody: true, links:
        [{ bucket: bucket, key: 'KLM-8098', tag: 'flight' },
        { bucket: bucket, key: 'KLM-1196', tag: 'flight' }]
      })(
        function(response, meta) {
          assert.equal(meta.links().length, 2)
          meta.removeLink({bucket: bucket, key: 'KLM-8098'})
          assert.equal(meta.links().length, 1)
          meta.addLinks([{bucket: bucket, key: 'KLM-6024'}, {bucket: bucket, key: 'KLM-1012'}])
          db.save(bucket, 'link-test', '', { links: meta.links(), returnbody: true })(
            function(response, meta) {
              assert.equal(meta.links().length, 3)
              assert.ok(meta.links().every(function(n) { return n.bucket !== bucket || n.key !== 'KLM-8098' }))
            }
          )
        }
      )
      
    },
>>>>>>> 2d0ec347
    
    'it should test content types': function() {
      db.save(bucket, 'content', "this is pure text", { returnbody: true, type: 'text' })(
        function(text, meta) {
          assert.equal(meta.type, 'text/plain')
        }
      )
    }
}<|MERGE_RESOLUTION|>--- conflicted
+++ resolved
@@ -11,16 +11,13 @@
     
     // db.getAll('users', {where: {city: "Paris", age: 23}})
 
-    // 'it should return status 404': function() {      
-    //   db.get(bucket, 'somesuperstrangedocument')(
-    //     function() {
-    //       throw new Error('callback shouldn\'t be called when expecting an errback!');
-    //     },
-    //     function(response, meta) {
-    //       assert.equal(404, meta.statusCode)
-    //     }
-    //   )
-    // },
+    'it should return status 404': function() {      
+      db.get(bucket, 'somesuperstrangedocument')(
+        function(doc, meta) {
+          assert.equal(404, meta.statusCode)
+        }
+      )
+    },
     
     'it should assert document creation and deletion': function() {
       db.save(bucket, 'test', {a: 1}, {returnbody: true})(
@@ -35,7 +32,7 @@
           
               db.remove(bucket, 'test')(
                 function() {
-                  db.head(bucket, 'test')(undefined, function(undefined, meta) {
+                  db.head(bucket, 'test')(function(undefined, meta) {
                     assert.equal(404, meta.statusCode)
                   })
                 }
@@ -57,38 +54,6 @@
             function(response, meta) {
               assert.deepEqual(response, {loaded: true, items: [1, 5, 8]})
               
-<<<<<<< HEAD
-              db.save(bucket, 'test2', {items: [1, 5, 8, 9], other: {s: "a string"}}, {returnbody: true})(
-                function(r,m) {
-                  sys.puts("save status =>" + m.statusCode)
-                  db.get(bucket, 'test2')(function(r, meta) {
-                     sys.puts(sys.inspect(meta.statusCode))
-                    assert.deepEqual(r, {items: [1, 5, 8, 9], other: {s: "a string"}})
-                    // assert.ok(9 in response.items)
-                  }
-                )
-              }
-            )
-          }
-        )
-      })
-    },
-    
-    // 'it should return a 304 if etag matches': function() {
-    //   db.get(bucket, 'test2')(
-    //     function(response, meta) {
-    //       assert.equal(meta.statusCode, 200)
-    //       var etag = meta.headers['etag']
-    //                 
-    //       db.head(bucket, 'test2', {etag: etag})(
-    //         function(response, meta) {
-    //           assert.equal(meta.statusCode, 304)
-    //         }
-    //       )
-    //     }
-    //   )
-    // }
-=======
               db.save(bucket, 'test2', {items: [1, 5, 8, 9], other: {s: "a string"}})(
                 function() {
                   db.get(bucket, 'test2')(function(response) {
@@ -100,21 +65,6 @@
           }
         )
       })
-    },
-    
-    'it should return a 304 if etag matches': function() {
-      db.get(bucket, 'test')(
-        function(response, meta) {
-          assert.equal(meta.statusCode, 200)
-          var etag = meta.headers['etag']
-                    
-          db.head(bucket, 'test', {etag: etag})(
-            function(response, meta) {
-              assert.equal(meta.statusCode, 304)
-            }
-          )
-        }
-      )
     },
     
     'it should assert links work': function() {
@@ -137,13 +87,29 @@
       )
       
     },
->>>>>>> 2d0ec347
     
     'it should test content types': function() {
-      db.save(bucket, 'content', "this is pure text", { returnbody: true, type: 'text' })(
+      db.save(bucket, 'content', "this is pure text", { type: 'text' })(
         function(text, meta) {
           assert.equal(meta.type, 'text/plain')
         }
       )
-    }
+    },
+    
+    // TODO fix this test that triggers an error elsewhere -- async is tricky to test
+    
+    // 'it should return a 304 if etag matches': function() {
+    //   db.get(bucket, 'test')(
+    //     function(response, meta) {
+    //       assert.equal(meta.statusCode, 200)
+    //       var etag = meta.headers['etag']
+    //                 
+    //       db.head(bucket, 'test', {etag: etag})(
+    //         function(response, meta) {
+    //           assert.equal(meta.statusCode, 304)
+    //         }
+    //       )
+    //     }
+    //   )
+    // },
 }