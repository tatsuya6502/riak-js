--- conflicted
+++ resolved
@@ -27,15 +27,7 @@
   debug: true,
   callback: function(response, meta) {
     if (response)
-<<<<<<< HEAD
-      Riak.prototype.log(meta.headers['content-type'] === 'application/json' ? JSON.stringify(response) : response)
-=======
       Riak.prototype.log(meta.type === 'application/json' ? JSON.stringify(response) : response)
-  },
-  errback: function(response, meta) {
-    if (response)
-      Riak.prototype.log((meta ? meta.statusCode + ": " : "") + response, 'error')
->>>>>>> 2d0ec347
   }
 }
 
@@ -254,12 +246,8 @@
 
     self.log(options.method.toUpperCase() + ' ' + path);
 
-<<<<<<< HEAD
+    // actual http calls provided by implementors
     Riak.prototype.executeInternal(self, path, options, callback);
-=======
-    // actual http calls provided by implementors
-    Riak.prototype.executeInternal(self, path, options, callback, errback);
->>>>>>> 2d0ec347
 
   }
 }
